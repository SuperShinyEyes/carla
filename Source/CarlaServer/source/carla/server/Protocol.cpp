--- conflicted
+++ resolved
@@ -11,16 +11,12 @@
 #include <stdlib.h>
 
 #ifdef CARLA_WITH_PNG_COMPRESSION
-<<<<<<< HEAD
-#include <png.h>
-=======
 #include CARLA_LIBPNG_INCLUDE
 static_assert(
         CARLA_LIBPNG_VERSION_MAJOR == PNG_LIBPNG_VER_MAJOR &&
         CARLA_LIBPNG_VERSION_MINOR == PNG_LIBPNG_VER_MINOR &&
         CARLA_LIBPNG_VERSION_RELEASE == PNG_LIBPNG_VER_RELEASE,
     "PNG versions do not match");
->>>>>>> c587a0e4
 #endif // CARLA_WITH_PNG_COMPRESSION
 
 namespace carla {
@@ -207,10 +203,6 @@
 
 static bool getPNGImages(const std::vector<Image> &images, Reward &rwd) {
 
-<<<<<<< HEAD
-=======
-static bool getPNGImages(const std::vector<Image> &images, Reward &rwd) {
->>>>>>> c587a0e4
     std::string image_data;
     std::string depth_data;
     std::string image_size_data;
@@ -291,10 +283,7 @@
     reward.set_game_timestamp(values.game_timestamp);
 
 #ifdef CARLA_WITH_PNG_COMPRESSION
-<<<<<<< HEAD
-
-=======
->>>>>>> c587a0e4
+
     if (!getPNGImages(values.images, reward)) {
         std::cerr << "Error compressing image to PNG" << std::endl;
     }
