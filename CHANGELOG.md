--- conflicted
+++ resolved
@@ -17,18 +17,14 @@
   * Fixed docker build of .BIN for pedestrian navigation
   * Fixed crash when missing elevation profile and lane offset in OpenDRIVE
   * Fixed typos
-  * Fixed agent failures due to API changes in is_within_distance_ahead()
-<<<<<<< HEAD
+  * Fixed agent failures due to API changes in `is_within_distance_ahead()`
   * Fixed import pipeline bugs:
     - Crash when no pedestrian navmesh is present
     - Automatically imported static meshes not properly tagged
-  * Fixed incorrect doppler velocity for RADAR sensors.
-=======
   * Fixed assertion bug when using LibCarla
   * Fixed incorrect doppler velocity for RADAR sensor
   * Fixed documentation links
   * Upgraded Boost to 1.72.0
->>>>>>> 090a3985
 
 ## CARLA 0.9.7
   * Upgraded parameters of Unreal/CarlaUE4/Config/DefaultInput.ini to prevent mouse freeze
