// Copyright (c) 2021 Computer Vision Center (CVC) at the Universitat Autonoma de Barcelona (UAB).
// This work is licensed under the terms of the MIT license.
// For a copy, see <https://opensource.org/licenses/MIT>.

#pragma once

#include "CoreMinimal.h"
#include "GameFramework/Actor.h"

#include "LargeMapTileManager.h"
#include "LargeMapActorManager.h"

#include "LargeMapManager.generated.h"


<<<<<<< HEAD
// TODO: Create custom allocators for FGhostActor

USTRUCT()
struct FActorToConsider
{
  GENERATED_BODY()

  FActorToConsider() {}

  FActorToConsider(AActor* InActor) : Actor(InActor) {}

  AActor* Actor = nullptr;

  // Absolute location = Current Origin + Relative Tile Location
  FDVector Location;

  bool operator==(const FActorToConsider& Other)
  {
    return Actor == Other.Actor &&
           Location == Other.Location;
  }
};

/*
  Actor that was spawned or queried to be spawn at some point but it was so far away
  from the origin that was removed from the level (or not spawned).
  It is possible that the actor keeps receiving updates, eg, traffic manager.
  FGhostActor is a wrapper of the info and state of the actor in case it needs to be re-spawned.
*/
struct FGhostActor
{
  FGhostActor(const FTransform& InTransform, const FActorView& InActorView) :
    Transform(InTransform),
    ActorView(InActorView) {}

  FTransform Transform;

  FActorView ActorView;
};
=======
>>>>>>> 19e5ba9c

USTRUCT()
struct FCarlaMapTile
{
  GENERATED_BODY()

#if WITH_EDITOR
  UPROPERTY(VisibleAnywhere, Category = "Carla Map Tile")
  FString Name; // Tile_{TileID_X}_{TileID_Y}
#endif // WITH_EDITOR

  // Absolute location, does not depend on rebasing
  UPROPERTY(VisibleAnywhere, Category = "Carla Map Tile")
  FVector Location{0.0f};

  UPROPERTY(VisibleAnywhere, Category = "Carla Map Tile")
  // TODO: support [multiple] sublevels per category
  ULevelStreamingDynamic* StreamingLevel = nullptr;

  // Assets in tile waiting to be spawned
  // TODO: categorize assets type and prioritize roads
  UPROPERTY(VisibleAnywhere, Category = "Carla Map Tile")
  TArray<FAssetData> PendingAssetsInTile;

  // Current actors alive in this Tile
  // TODO: Actors in this tile should be owned by StreamingLevel
  TArray<TWeakObjectPtr<AActor>> Actors;

  // Actors that need to be spawned once the level is loaded
  TArray<FGhostActor> Ghosts;

  bool AssetsSpawned = false;
};

UCLASS()
class CARLA_API ALargeMapManager : public AActor
{
  GENERATED_BODY()

public:
  ALargeMapManager();

  ~ALargeMapManager();

protected:
  virtual void BeginPlay() override;

  void PostWorldOriginOffset(UWorld* InWorld, FIntVector InSrcOrigin, FIntVector InDstOrigin);

  void OnLevelAddedToWorld(ULevel* InLevel, UWorld* InWorld);

  void OnLevelRemovedFromWorld(ULevel* InLevel, UWorld* InWorld);

public:

  void OnActorSpawned(const FActorView& ActorView);

  virtual void Tick(float DeltaTime) override;

  UFUNCTION(BlueprintCallable, Category = "Large Map Manager")
  void GenerateMap(const FString& InAssetsPath);

  void AddActor(const FActorView& ActorView, const FTransform& Transform);

  UFUNCTION(BlueprintCallable, Category = "Large Map Manager")
  void AddActorToConsider(AActor* InActor);

  UFUNCTION(BlueprintCallable, Category = "Large Map Manager")
  void RemoveActorToConsider(AActor* InActor);

  void EvaluatePossibleRebase();

private:

  TArray<FDVector> ActorsLocation;

  // Components
  ULargeMapTileManager* TileManager = nullptr;

  ULargeMapActorManager* ActorManager = nullptr;

  // Current Origin after rebase
  FIntVector CurrentOriginInt{ 0 };
  FDVector CurrentOriginD;

  UPROPERTY(EditAnywhere, Category = "Large Map Manager")
  float RebaseOriginDistance = 2.0f * 1000.0f * 100.0f;

  UPROPERTY(EditAnywhere, Category = "Large Map Manager")
  float TickInterval = 0.0f;

#if WITH_EDITOR

  void PrintMapInfo();

  UPROPERTY(EditAnywhere, Category = "Large Map Manager")
  bool bPrintMapInfo = true;

#endif // WITH_EDITOR

};<|MERGE_RESOLUTION|>--- conflicted
+++ resolved
@@ -13,7 +13,6 @@
 #include "LargeMapManager.generated.h"
 
 
-<<<<<<< HEAD
 // TODO: Create custom allocators for FGhostActor
 
 USTRUCT()
@@ -53,8 +52,6 @@
 
   FActorView ActorView;
 };
-=======
->>>>>>> 19e5ba9c
 
 USTRUCT()
 struct FCarlaMapTile
