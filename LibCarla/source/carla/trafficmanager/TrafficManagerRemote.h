// Copyright (c) 2019 Computer Vision Center (CVC) at the Universitat Autonoma
// de Barcelona (UAB).
//
// This work is licensed under the terms of the MIT license.
// For a copy, see <https://opensource.org/licenses/MIT>.

#pragma once

#include <memory>
#include <vector>

#include "carla/client/Actor.h"

#include "carla/client/detail/Simulator.h"
#include "carla/client/detail/EpisodeProxy.h"

#include "carla/trafficmanager/TrafficManagerBase.h"
#include "carla/trafficmanager/TrafficManagerClient.h"

namespace carla {
namespace traffic_manager {

using ActorPtr = carla::SharedPtr<carla::client::Actor>;

using TLS = carla::rpc::TrafficLightState;
using TLGroup = std::vector<carla::SharedPtr<carla::client::TrafficLight>>;

/// The function of this class is to integrate all the various stages of
/// the traffic manager appropriately using messengers.
class TrafficManagerRemote : public TrafficManagerBase {

public:

<<<<<<< HEAD
	/// Constructor store remote location information
	TrafficManagerRemote
		( const std::pair<std::string, uint16_t> &_serverTM
		, carla::client::detail::EpisodeProxy &episodeProxy);
=======
  /// To start the TrafficManager.
  void Start() {
      _is_running = true;
  }

  /// To stop the TrafficManager.
  void Stop() {
      _is_running = false;
  }
>>>>>>> f88ba691

  /// Constructor store remote location information
  TrafficManagerRemote
    ( const std::pair<std::string, uint16_t> &_serverTM
    , carla::client::detail::EpisodeProxy &episodeProxy);

  /// Destructor.
  virtual ~TrafficManagerRemote();

  /// This method registers a vehicle with the traffic manager.
  void RegisterVehicles(const std::vector<ActorPtr> &actor_list);

  /// This method unregisters a vehicle from traffic manager.
  void UnregisterVehicles(const std::vector<ActorPtr> &actor_list);

  /// This method kills a vehicle. (Not working right now)
  /// void DestroyVehicle(const ActorPtr &actor);

  /// Set target velocity specific to a vehicle.
  void SetPercentageSpeedDifference(const ActorPtr &actor, const float percentage);

  /// Set global target velocity.
  void SetGlobalPercentageSpeedDifference(float const percentage);

  /// Set collision detection rules between vehicles.
  void SetCollisionDetection
    ( const ActorPtr &reference_actor
    , const ActorPtr &other_actor
    , const bool detect_collision);

  /// Method to force lane change on a vehicle.
  /// Direction flag can be set to true for left and false for right.
  void SetForceLaneChange(const ActorPtr &actor, const bool direction);

  /// Enable / disable automatic lane change on a vehicle.
  void SetAutoLaneChange(const ActorPtr &actor, const bool enable);

  /// Method to specify how much distance a vehicle should maintain to
  /// the leading vehicle.
  void SetDistanceToLeadingVehicle(const ActorPtr &actor, const float distance);

  /// Method to specify the % chance of ignoring collisions with other actors
  void SetPercentageIgnoreActors(const ActorPtr &actor, const float perc);

  /// Method to specify the % chance of running a red light
  void SetPercentageRunningLight(const ActorPtr &actor, const float perc);

<<<<<<< HEAD
	/// Method to switch traffic manager into synchronous execution.
	void SetSynchronousMode(bool mode);

	/// Method to set Tick timeout for synchronous execution.
	void SetSynchronousModeTimeOutInMiliSecond(double time);

	/// Method to provide synchronous tick
	bool SynchronousTick();

	/// Method to reset all traffic lights.
	void ResetAllTrafficLights();
=======
  /// Method to reset all traffic lights.
  void ResetAllTrafficLights();
>>>>>>> f88ba691

  /// Get carla episode information
  carla::client::detail::EpisodeProxy& GetEpisodeProxy();

  /// Call to remote server to check its health
  void HealthCheckRemoteTM();

private:

  /// Remote client using IP & port information it connects to remote RPC TM Server
  TrafficManagerClient client;

  /// Carla's client connection object.
  carla::client::detail::EpisodeProxy episodeProxyTM;
};

} // namespace traffic_manager
} // namespace carla
<<<<<<< HEAD
=======

#endif /*__TRAFFICMANAGERREMOTE__ */
>>>>>>> f88ba691
<|MERGE_RESOLUTION|>--- conflicted
+++ resolved
@@ -31,12 +31,6 @@
 
 public:
 
-<<<<<<< HEAD
-	/// Constructor store remote location information
-	TrafficManagerRemote
-		( const std::pair<std::string, uint16_t> &_serverTM
-		, carla::client::detail::EpisodeProxy &episodeProxy);
-=======
   /// To start the TrafficManager.
   void Start() {
       _is_running = true;
@@ -46,7 +40,6 @@
   void Stop() {
       _is_running = false;
   }
->>>>>>> f88ba691
 
   /// Constructor store remote location information
   TrafficManagerRemote
@@ -94,22 +87,8 @@
   /// Method to specify the % chance of running a red light
   void SetPercentageRunningLight(const ActorPtr &actor, const float perc);
 
-<<<<<<< HEAD
-	/// Method to switch traffic manager into synchronous execution.
-	void SetSynchronousMode(bool mode);
-
-	/// Method to set Tick timeout for synchronous execution.
-	void SetSynchronousModeTimeOutInMiliSecond(double time);
-
-	/// Method to provide synchronous tick
-	bool SynchronousTick();
-
-	/// Method to reset all traffic lights.
-	void ResetAllTrafficLights();
-=======
   /// Method to reset all traffic lights.
   void ResetAllTrafficLights();
->>>>>>> f88ba691
 
   /// Get carla episode information
   carla::client::detail::EpisodeProxy& GetEpisodeProxy();
@@ -128,8 +107,5 @@
 
 } // namespace traffic_manager
 } // namespace carla
-<<<<<<< HEAD
-=======
 
-#endif /*__TRAFFICMANAGERREMOTE__ */
->>>>>>> f88ba691
+#endif /*__TRAFFICMANAGERREMOTE__ */